<?xml version="1.0" encoding="UTF-8"?>
<project xmlns="http://maven.apache.org/POM/4.0.0"
         xmlns:xsi="http://www.w3.org/2001/XMLSchema-instance"
         xsi:schemaLocation="http://maven.apache.org/POM/4.0.0 http://maven.apache.org/xsd/maven-4.0.0.xsd">
    <modelVersion>4.0.0</modelVersion>

    <developers>
        <developer>
            <name>Theodore Hills</name>
            <email>theodore0126@vorbote.cn</email>
            <url>https://vorbote.cn</url>
        </developer>
    </developers>

    <licenses>
        <license>
            <name>The Apache Software License, Version2.0</name>
            <url>https://www.apache.org/licenses/</url>
            <distribution>repo</distribution>
        </license>
    </licenses>

    <scm>
        <url>https://github.com/vorbote/web-dev-suite</url>
        <connection>git@github.com:vorbote/web-dev-suite.git</connection>
        <developerConnection>https://github.com/vorbote</developerConnection>
    </scm>

    <properties>
        <java.version>1.8</java.version>
        <maven.compiler.source>1.8</maven.compiler.source>
        <maven.compiler.target>1.8</maven.compiler.target>
        <project.build.sourceEncoding>UTF-8</project.build.sourceEncoding>
        <maven.compiler.compilerVersion>1.8</maven.compiler.compilerVersion>
<<<<<<< HEAD

        <!--由cn.vorbote开发的依赖-->
        <project.version>3.3.2.jakarta</project.version>
        <web.dev.version>3.3.2</web.dev.version>
=======
>>>>>>> 0a44b8d6
    </properties>

    <parent>
        <groupId>org.sonatype.oss</groupId>
        <artifactId>oss-parent</artifactId>
        <version>7</version>
    </parent>

    <groupId>cn.vorbote</groupId>
    <artifactId>web-dev-suite</artifactId>
    <version>3.4.0</version>
    <url>https://plugins.vorbote.cn/</url>

    <name>VorBotE :: Web Development Suite</name>
    <description>
        This Suite is made for importing in-organization libs.
    </description>

    <dependencies>
        <dependency>
            <groupId>cn.vorbote</groupId>
            <artifactId>simple-jwt</artifactId>
            <version>${web.dev.version}</version>
        </dependency>

        <dependency>
            <groupId>jakarta.servlet</groupId>
            <artifactId>jakarta.servlet-api</artifactId>
            <version>5.0.0</version>
        </dependency>

    </dependencies>

    <packaging>jar</packaging>

    <distributionManagement>
        <snapshotRepository>
            <id>snapshot</id>
            <url>https://oss.sonatype.org/content/repositories/snapshots</url>
        </snapshotRepository>
        <repository>
            <id>release</id>
            <url>https://oss.sonatype.org/service/local/staging/deploy/maven2</url>
        </repository>
    </distributionManagement>

    <profiles>
        <profile>
            <id>release</id>
            <build>
                <plugins>
                    <plugin>
                        <groupId>org.apache.maven.plugins</groupId>
                        <artifactId>maven-source-plugin</artifactId>
                        <version>3.2.1</version>
                        <executions>
                            <execution>
                                <id>attach-sources</id>
                                <goals>
                                    <goal>jar</goal>
                                </goals>
                            </execution>
                        </executions>
                    </plugin>
                    <plugin>
                        <groupId>org.apache.maven.plugins</groupId>
                        <artifactId>maven-javadoc-plugin</artifactId>
                        <version>3.3.2</version>
                        <configuration>
                            <locale>en_GB</locale>
                        </configuration>
                        <executions>
                            <execution>
                                <id>attach-javadocs</id>
                                <goals>
                                    <goal>jar</goal>
                                </goals>
                            </execution>
                        </executions>
                    </plugin>
                    <plugin>
                        <groupId>org.apache.maven.plugins</groupId>
                        <artifactId>maven-gpg-plugin</artifactId>
                        <version>1.5</version>
                        <executions>
                            <execution>
                                <phase>verify</phase>
                                <goals>
                                    <goal>sign</goal>
                                </goals>
                            </execution>
                        </executions>
                    </plugin>
                    <plugin>
                        <groupId>org.apache.maven.plugins</groupId>
                        <artifactId>maven-jar-plugin</artifactId>
                        <version>3.2.0</version>
                        <configuration>
                            <excludes>
                                <exclude>*.xml</exclude>
                            </excludes>
                        </configuration>
                    </plugin>
                </plugins>
            </build>
            <distributionManagement>
                <snapshotRepository>
                    <id>snapshot</id>
                    <url>https://oss.sonatype.org/content/repositories/snapshots/</url>
                </snapshotRepository>
                <repository>
                    <id>release</id>
                    <url>https://oss.sonatype.org/service/local/staging/deploy/maven2/</url>
                </repository>
            </distributionManagement>
        </profile>

        <!--
            If you are not going to deploy this jar file to maven central repo, you need add `-P snapshot` arguments in
            your command such as `mvn install -P snapshot`
         -->
        <profile>
            <id>snapshot</id>
            <build>
                <plugins>
                    <plugin>
                        <groupId>org.apache.maven.plugins</groupId>
                        <artifactId>maven-source-plugin</artifactId>
                        <version>3.2.1</version>
                        <executions>
                            <execution>
                                <id>attach-sources</id>
                                <goals>
                                    <goal>jar</goal>
                                </goals>
                            </execution>
                        </executions>
                    </plugin>
                    <plugin>
                        <groupId>org.apache.maven.plugins</groupId>
                        <artifactId>maven-javadoc-plugin</artifactId>
                        <version>3.3.2</version>
                        <configuration>
                            <locale>en_GB</locale>
                        </configuration>
                        <executions>
                            <execution>
                                <id>attach-javadocs</id>
                                <goals>
                                    <goal>jar</goal>
                                </goals>
                            </execution>
                        </executions>
                    </plugin>
                    <plugin>
                        <groupId>org.apache.maven.plugins</groupId>
                        <artifactId>maven-jar-plugin</artifactId>
                        <version>3.2.0</version>
                        <configuration>
                            <excludes>
                                <exclude>*.xml</exclude>
                            </excludes>
                        </configuration>
                    </plugin>
                </plugins>
            </build>
        </profile>
    </profiles>

    <!-- Build tags will be run while you execute any mvn command -->
    <!-- <build>
        <plugins>
            <plugin>
                <groupId>org.apache.maven.plugins</groupId>
                <artifactId>maven-source-plugin</artifactId>
                <version>3.2.1</version>
                <executions>
                    <execution>
                        <id>attach-sources</id>
                        <goals>
                            <goal>jar</goal>
                        </goals>
                    </execution>
                </executions>
            </plugin>
            <plugin>
                <groupId>org.apache.maven.plugins</groupId>
                <artifactId>maven-javadoc-plugin</artifactId>
                <version>3.3.2</version>
                <configuration>
                    <locale>en_GB</locale>
                </configuration>
                <executions>
                    <execution>
                        <id>attach-javadocs</id>
                        <goals>
                            <goal>jar</goal>
                        </goals>
                    </execution>
                </executions>
            </plugin>
            <plugin>
                <groupId>org.apache.maven.plugins</groupId>
                <artifactId>maven-gpg-plugin</artifactId>
                <version>1.5</version>
                <executions>
                    <execution>
                        <phase>verify</phase>
                        <goals>
                            <goal>sign</goal>
                        </goals>
                    </execution>
                </executions>
            </plugin>
            <plugin>
                <groupId>org.apache.maven.plugins</groupId>
                <artifactId>maven-jar-plugin</artifactId>
                <version>3.2.0</version>
                <configuration>
                    <excludes>
                        <exclude>*.xml</exclude>
                    </excludes>
                </configuration>
            </plugin>
        </plugins>
    </build> -->

</project><|MERGE_RESOLUTION|>--- conflicted
+++ resolved
@@ -32,13 +32,8 @@
         <maven.compiler.target>1.8</maven.compiler.target>
         <project.build.sourceEncoding>UTF-8</project.build.sourceEncoding>
         <maven.compiler.compilerVersion>1.8</maven.compiler.compilerVersion>
-<<<<<<< HEAD
-
-        <!--由cn.vorbote开发的依赖-->
-        <project.version>3.3.2.jakarta</project.version>
-        <web.dev.version>3.3.2</web.dev.version>
-=======
->>>>>>> 0a44b8d6
+
+        <web.dev.version>3.4.0</web.dev.version>
     </properties>
 
     <parent>
@@ -49,7 +44,7 @@
 
     <groupId>cn.vorbote</groupId>
     <artifactId>web-dev-suite</artifactId>
-    <version>3.4.0</version>
+    <version>3.4.0.jakarta</version>
     <url>https://plugins.vorbote.cn/</url>
 
     <name>VorBotE :: Web Development Suite</name>
@@ -68,6 +63,7 @@
             <groupId>jakarta.servlet</groupId>
             <artifactId>jakarta.servlet-api</artifactId>
             <version>5.0.0</version>
+            <scope>provided</scope>
         </dependency>
 
     </dependencies>
